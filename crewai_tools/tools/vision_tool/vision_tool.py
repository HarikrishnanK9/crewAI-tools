import base64
from typing import Type, Optional
from pathlib import Path

<<<<<<< HEAD
from crewai.tools import BaseTool
from openai import OpenAI
from pydantic import BaseModel, validator
=======
import requests
from crewai.tools import BaseTool
from openai import OpenAI
from pydantic import BaseModel
>>>>>>> 0ee6dc59


class ImagePromptSchema(BaseModel):
    """Input for Vision Tool."""
    image_path_url: str = "The image path or URL."

    @validator("image_path_url")
    def validate_image_path_url(cls, v: str) -> str:
        if v.startswith("http"):
            return v
        
        path = Path(v)
        if not path.exists():
            raise ValueError(f"Image file does not exist: {v}")
        
        # Validate supported formats
        valid_extensions = {".jpg", ".jpeg", ".png", ".gif", ".webp"}
        if path.suffix.lower() not in valid_extensions:
            raise ValueError(f"Unsupported image format. Supported formats: {valid_extensions}")
        
        return v

class VisionTool(BaseTool):
    name: str = "Vision Tool"
    description: str = (
        "This tool uses OpenAI's Vision API to describe the contents of an image."
    )
    args_schema: Type[BaseModel] = ImagePromptSchema
    _client: Optional[OpenAI] = None

    @property
    def client(self) -> OpenAI:
        """Cached OpenAI client instance."""
        if self._client is None:
            self._client = OpenAI()
        return self._client

    def _run(self, **kwargs) -> str:
        try:
            image_path_url = kwargs.get("image_path_url")
            if not image_path_url:
                return "Image Path or URL is required."
            
            # Validate input using Pydantic
            ImagePromptSchema(image_path_url=image_path_url)
            
            if image_path_url.startswith("http"):
                image_data = image_path_url
            else:
                try:
                    base64_image = self._encode_image(image_path_url)
                    image_data = f"data:image/jpeg;base64,{base64_image}"
                except Exception as e:
                    return f"Error processing image: {str(e)}"

            response = self.client.chat.completions.create(
                model="gpt-4o-mini",
                messages=[
                    {
                        "role": "user",
                        "content": [
                            {"type": "text", "text": "What's in this image?"},
                            {
                                "type": "image_url",
                                "image_url": {"url": image_data},
                            }
                        ],
                    }
                ],
                max_tokens=300,
            )        

            return response.choices[0].message.content

        except Exception as e:
            return f"An error occurred: {str(e)}"

    def _encode_image(self, image_path: str) -> str:
        with open(image_path, "rb") as image_file:
            return base64.b64encode(image_file.read()).decode("utf-8")<|MERGE_RESOLUTION|>--- conflicted
+++ resolved
@@ -1,18 +1,9 @@
 import base64
 from typing import Type, Optional
 from pathlib import Path
-
-<<<<<<< HEAD
 from crewai.tools import BaseTool
 from openai import OpenAI
 from pydantic import BaseModel, validator
-=======
-import requests
-from crewai.tools import BaseTool
-from openai import OpenAI
-from pydantic import BaseModel
->>>>>>> 0ee6dc59
-
 
 class ImagePromptSchema(BaseModel):
     """Input for Vision Tool."""
